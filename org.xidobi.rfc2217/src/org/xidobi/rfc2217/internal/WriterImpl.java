--- conflicted
+++ resolved
@@ -1,47 +1,39 @@
-/*
- * Copyright Gemtec GmbH 2009-2013
- *
- * Erstellt am: 19.08.2013 14:03:30
- * Erstellt von: Christian Schwarz 
- */
-package org.xidobi.rfc2217.internal;
-
-import static org.xidobi.spi.Preconditions.checkArgumentNotNull;
-
-import java.io.IOException;
-import java.io.OutputStream;
-
-import org.xidobi.spi.Writer;
-
-/**
- * @author Christian Schwarz
- */
-@SuppressWarnings("restriction")
-final class WriterImpl implements Writer {
-<<<<<<< HEAD
-	public void performActionBeforeConnectionClosed() throws IOException {}
-
-	public void performActionAfterConnectionClosed() {}
-=======
-
-	private OutputStream outputStream;
-
-	/**
-	 * @param outputStream
-	 */
-	public WriterImpl(OutputStream outputStream) {
-		this.outputStream = checkArgumentNotNull(outputStream, "outputStream");
-
-	}
-
-	public void close() throws IOException {
-	}
-
-	public void dispose() {
-	}
->>>>>>> 69b06e99
-
-	public void write(byte[] data) throws IOException {
-		outputStream.write(data);
-	}
+/*
+ * Copyright Gemtec GmbH 2009-2013
+ *
+ * Erstellt am: 19.08.2013 14:03:30
+ * Erstellt von: Christian Schwarz 
+ */
+package org.xidobi.rfc2217.internal;
+
+import static org.xidobi.spi.Preconditions.checkArgumentNotNull;
+
+import java.io.IOException;
+import java.io.OutputStream;
+
+import org.xidobi.spi.Writer;
+
+/**
+ * @author Christian Schwarz
+ *
+ */
+final class WriterImpl implements Writer {
+	private OutputStream outputStream;
+
+	/**
+	 * @param outputStream
+	 */
+	public WriterImpl(OutputStream outputStream) {
+		this.outputStream = checkArgumentNotNull(outputStream, "outputStream");
+
+	}
+	
+	public void write(byte[] data) throws IOException {
+		outputStream.write(data);
+	}
+	public void performActionBeforeConnectionClosed() throws IOException {}
+
+	public void performActionAfterConnectionClosed() {}
+
+	
 }