/*
 * Copyright Gemtec GmbH 2009-2013
 *
 * Erstellt am: 28.08.2013 10:52:14
 * Erstellt von: Konrad Schulz
 */
package org.xidobi.rfc2217.internal.commands;

import static org.hamcrest.Matchers.is;
import static org.hamcrest.Matchers.nullValue;
import static org.junit.Assert.assertThat;
import static org.mockito.Mockito.verify;
import static org.mockito.MockitoAnnotations.initMocks;
import static org.xidobi.DataBits.DATABITS_5;
import static org.xidobi.DataBits.DATABITS_6;
import static org.xidobi.FlowControl.FLOWCONTROL_NONE;
import static org.xidobi.FlowControl.FLOWCONTROL_RTSCTS_IN;
import static org.xidobi.FlowControl.FLOWCONTROL_RTSCTS_IN_OUT;
import static org.xidobi.FlowControl.FLOWCONTROL_RTSCTS_OUT;
import static org.xidobi.FlowControl.FLOWCONTROL_XONXOFF_IN;
import static org.xidobi.FlowControl.FLOWCONTROL_XONXOFF_IN_OUT;
import static org.xidobi.FlowControl.FLOWCONTROL_XONXOFF_OUT;
import static testtools.MessageBuilder.buffer;

import java.io.DataOutput;
import java.io.IOException;

import org.junit.Before;
import org.junit.Rule;
import org.junit.Test;
import org.junit.rules.ExpectedException;
import org.mockito.Mock;
import org.xidobi.DataBits;
import org.xidobi.FlowControl;

/**
 * Tests the class {@link FlowControlCmd}.
 * 
 * @author Konrad Schulz
 */
@SuppressWarnings("javadoc")
public class TestFlowControlCmd {

	@Rule
	public ExpectedException exception = ExpectedException.none();

	private FlowControlCmd cmd;

	@Mock
	private DataOutput output;

	@Before
	public void setUp() throws IOException {
		initMocks(this);
	}

	/**
	 * When a <code>null</code> flowControl is supplied to the constructor, an
	 * {@link IllegalArgumentException} must be thrown.
	 */
	@SuppressWarnings("unused")
	@Test(expected = IllegalArgumentException.class)
	public void new_withNull() {
		new FlowControlCmd((FlowControl) null);
	}

	/**
	 * When {@link FlowControl#FLOWCONTROL_RTSCTS_OUT} is supplied to the constructor, an
	 * {@link IllegalArgumentException} must be thrown.
	 */
	@SuppressWarnings("unused")
	@Test
	public void new_with_RTSCTS_out() {
		exception.expect(IllegalArgumentException.class);
		exception.expectMessage("The parameter >flowControl< must not be FLOWCONTROL_RTSCTS_OUT, use FLOWCONTROL_RTSCTS_IN_OUT instead.");

		new FlowControlCmd(FLOWCONTROL_RTSCTS_OUT);
	}

	/**
	 * When {@link FlowControl#FLOWCONTROL_XONXOFF_OUT} is supplied to the constructor, an
	 * {@link IllegalArgumentException} must be thrown.
	 */
	@SuppressWarnings("unused")
	@Test
	public void new_with_XONXOFF_out() {
		exception.expect(IllegalArgumentException.class);
		exception.expectMessage("The parameter >flowControl< must not be FLOWCONTROL_XONXOFF_OUT, use FLOWCONTROL_XONXOFF_IN_OUT instead.");

		new FlowControlCmd(FLOWCONTROL_XONXOFF_OUT);
	}

	/**
	 * Checks whether the flowControl is read correctly, {@link FlowControl#FLOWCONTROL_NONE}.
	 */
	@Test
	public void read_flowControlNone() throws IOException {
		cmd = new FlowControlCmd(buffer(1).toDataInput());

		assertThat(cmd.getFlowControl(), is(FLOWCONTROL_NONE));
	}

	/**
	 * Checks whether the flowControl is read correctly, {@link FlowControl#FLOWCONTROL_RTSCTS_IN}.
	 */
	@Test
	public void read_flowControlRTSCTSIn() throws IOException {
		cmd = new FlowControlCmd(buffer(16).toDataInput());

		assertThat(cmd.getFlowControl(), is(FLOWCONTROL_RTSCTS_IN));
	}

	/**
	 * Checks whether the flowControl is read correctly,
	 * {@link FlowControl#FLOWCONTROL_RTSCTS_IN_OUT}.
	 */
	@Test
	public void read_flowControlRTSCTSInOut() throws IOException {
		cmd = new FlowControlCmd(buffer(3).toDataInput());

		assertThat(cmd.getFlowControl(), is(FLOWCONTROL_RTSCTS_IN_OUT));
	}

	/**
	 * Checks whether the flowControl is read correctly, {@link FlowControl#FLOWCONTROL_XONXOFF_IN}.
	 */
	@Test
	public void read_flowControlXonXoffIn() throws IOException {
		cmd = new FlowControlCmd(buffer(15).toDataInput());

		assertThat(cmd.getFlowControl(), is(FLOWCONTROL_XONXOFF_IN));
	}

	/**
	 * Checks whether the flowControl is read correctly,
	 * {@link FlowControl#FLOWCONTROL_XONXOFF_IN_OUT}.
	 */
	@Test
	public void read_flowControlXonXoffInOut() throws IOException {
		cmd = new FlowControlCmd(buffer(2).toDataInput());

		assertThat(cmd.getFlowControl(), is(FLOWCONTROL_XONXOFF_IN_OUT));
	}

	/**
	 * Checks whether the encoded message is correct, {@link FlowControl#FLOWCONTROL_NONE}.
	 */
	@Test
	public void write_flowControlNone() throws IOException {
		new FlowControlCmd(FLOWCONTROL_NONE).write(output);

		verify(output).writeByte(1);
	}

	/**
	 * Checks whether the encoded message is correct, {@link FlowControl#FLOWCONTROL_RTSCTS_IN}.
	 */
	@Test
	public void write_flowControlRTSCTSIn() throws IOException {
		new FlowControlCmd(FLOWCONTROL_RTSCTS_IN).write(output);

		verify(output).writeByte(16);
	}

	/**
	 * Checks whether the encoded message is correct, {@link FlowControl#FLOWCONTROL_RTSCTS_IN_OUT}.
	 */
	@Test
	public void write_flowControlRTSCTSInOut() throws IOException {
		new FlowControlCmd(FLOWCONTROL_RTSCTS_IN_OUT).write(output);

		verify(output).writeByte(3);
	}

	/**
	 * Checks whether the encoded message is correct, {@link FlowControl#FLOWCONTROL_XONXOFF_IN}.
	 */
	@Test
	public void write_flowControlXonXoffIn() throws IOException {
		new FlowControlCmd(FLOWCONTROL_XONXOFF_IN).write(output);

		verify(output).writeByte(15);
	}

	/**
	 * Checks whether the encoded message is correct, {@link FlowControl#FLOWCONTROL_XONXOFF_IN_OUT}
	 * .
	 */
	@Test
	public void write_flowControlXonXoffInOut() throws IOException {
		new FlowControlCmd(FLOWCONTROL_XONXOFF_IN_OUT).write(output);

		verify(output).writeByte(2);
	}

	/**
	 * When the dataBits is invalid, an {@link IOException} must be thrown.
	 */
	@Test
	public void read_invalidDataBits() throws IOException {
		exception.expect(IOException.class);
		exception.expectMessage("Unexpected flowControl value: -3");

		cmd = new FlowControlCmd(buffer(-3).toDataInput());
	}

	/**
	 * When the flowControl is invalid, an {@link IOException} should be thrown.
	 */
	@Test
	public void write_invalidFlowControl() throws IOException {
		exception.expect(IOException.class);
		exception.expectMessage("Unexpected flowControl value: -3");

		cmd = new FlowControlCmd(buffer(-3).toDataInput());
		cmd.write(output);
	}
	
	/**
	 * When the databits {@link #read(DataInput)} decoded value, has no corresponding
	 * {@link FlowControl} value, should be return a <code>null</code> value.
	 * 
	 * @throws Exception
	 */
	@Test
	public void getFlowControl_null() throws Exception {
<<<<<<< HEAD
		cmd = new FlowControlCmd(buffer(4).toDataInput());
=======
		cmd = new FlowControlCmd(buffer(10).toDataInput());
>>>>>>> b3cf40ac
		cmd.write(output);
		assertThat(cmd.getFlowControl(), is(nullValue()));
	}
	
	/**
	 * Checks whether the commands equal.
	 * @throws Exception
	 */
	@Test
	public void equalCommands() throws Exception {
		FlowControlCmd cmd =   new FlowControlCmd(FLOWCONTROL_RTSCTS_IN);
		FlowControlCmd cmd2 =   new FlowControlCmd(FLOWCONTROL_RTSCTS_IN);
		assertThat(cmd.equals(cmd2),is(true));
	}
	/**
	 * Checks whether the commands not equal.
	 * @throws Exception
	 */
	@Test
	public void notEqualCommands() throws Exception {
		FlowControlCmd cmd =   new FlowControlCmd(FLOWCONTROL_NONE);
		FlowControlCmd cmd2 =   new FlowControlCmd(FLOWCONTROL_RTSCTS_IN_OUT);
		assertThat(cmd.equals(cmd2), is(false));
	}
	/**
	 * Checks whether the String command is correct.
	 */
	@Test
	public void commandToString() throws Exception {
		FlowControlCmd cmd =   new FlowControlCmd(FLOWCONTROL_XONXOFF_IN_OUT);
		assertThat(cmd.toString(), is("FlowControlCmd [flowControl=2]"));
	}

}
<|MERGE_RESOLUTION|>--- conflicted
+++ resolved
@@ -1,265 +1,261 @@
-/*
- * Copyright Gemtec GmbH 2009-2013
- *
- * Erstellt am: 28.08.2013 10:52:14
- * Erstellt von: Konrad Schulz
- */
-package org.xidobi.rfc2217.internal.commands;
-
-import static org.hamcrest.Matchers.is;
-import static org.hamcrest.Matchers.nullValue;
-import static org.junit.Assert.assertThat;
-import static org.mockito.Mockito.verify;
-import static org.mockito.MockitoAnnotations.initMocks;
-import static org.xidobi.DataBits.DATABITS_5;
-import static org.xidobi.DataBits.DATABITS_6;
-import static org.xidobi.FlowControl.FLOWCONTROL_NONE;
-import static org.xidobi.FlowControl.FLOWCONTROL_RTSCTS_IN;
-import static org.xidobi.FlowControl.FLOWCONTROL_RTSCTS_IN_OUT;
-import static org.xidobi.FlowControl.FLOWCONTROL_RTSCTS_OUT;
-import static org.xidobi.FlowControl.FLOWCONTROL_XONXOFF_IN;
-import static org.xidobi.FlowControl.FLOWCONTROL_XONXOFF_IN_OUT;
-import static org.xidobi.FlowControl.FLOWCONTROL_XONXOFF_OUT;
-import static testtools.MessageBuilder.buffer;
-
-import java.io.DataOutput;
-import java.io.IOException;
-
-import org.junit.Before;
-import org.junit.Rule;
-import org.junit.Test;
-import org.junit.rules.ExpectedException;
-import org.mockito.Mock;
-import org.xidobi.DataBits;
-import org.xidobi.FlowControl;
-
-/**
- * Tests the class {@link FlowControlCmd}.
- * 
- * @author Konrad Schulz
- */
-@SuppressWarnings("javadoc")
-public class TestFlowControlCmd {
-
-	@Rule
-	public ExpectedException exception = ExpectedException.none();
-
-	private FlowControlCmd cmd;
-
-	@Mock
-	private DataOutput output;
-
-	@Before
-	public void setUp() throws IOException {
-		initMocks(this);
-	}
-
-	/**
-	 * When a <code>null</code> flowControl is supplied to the constructor, an
-	 * {@link IllegalArgumentException} must be thrown.
-	 */
-	@SuppressWarnings("unused")
-	@Test(expected = IllegalArgumentException.class)
-	public void new_withNull() {
-		new FlowControlCmd((FlowControl) null);
-	}
-
-	/**
-	 * When {@link FlowControl#FLOWCONTROL_RTSCTS_OUT} is supplied to the constructor, an
-	 * {@link IllegalArgumentException} must be thrown.
-	 */
-	@SuppressWarnings("unused")
-	@Test
-	public void new_with_RTSCTS_out() {
-		exception.expect(IllegalArgumentException.class);
-		exception.expectMessage("The parameter >flowControl< must not be FLOWCONTROL_RTSCTS_OUT, use FLOWCONTROL_RTSCTS_IN_OUT instead.");
-
-		new FlowControlCmd(FLOWCONTROL_RTSCTS_OUT);
-	}
-
-	/**
-	 * When {@link FlowControl#FLOWCONTROL_XONXOFF_OUT} is supplied to the constructor, an
-	 * {@link IllegalArgumentException} must be thrown.
-	 */
-	@SuppressWarnings("unused")
-	@Test
-	public void new_with_XONXOFF_out() {
-		exception.expect(IllegalArgumentException.class);
-		exception.expectMessage("The parameter >flowControl< must not be FLOWCONTROL_XONXOFF_OUT, use FLOWCONTROL_XONXOFF_IN_OUT instead.");
-
-		new FlowControlCmd(FLOWCONTROL_XONXOFF_OUT);
-	}
-
-	/**
-	 * Checks whether the flowControl is read correctly, {@link FlowControl#FLOWCONTROL_NONE}.
-	 */
-	@Test
-	public void read_flowControlNone() throws IOException {
-		cmd = new FlowControlCmd(buffer(1).toDataInput());
-
-		assertThat(cmd.getFlowControl(), is(FLOWCONTROL_NONE));
-	}
-
-	/**
-	 * Checks whether the flowControl is read correctly, {@link FlowControl#FLOWCONTROL_RTSCTS_IN}.
-	 */
-	@Test
-	public void read_flowControlRTSCTSIn() throws IOException {
-		cmd = new FlowControlCmd(buffer(16).toDataInput());
-
-		assertThat(cmd.getFlowControl(), is(FLOWCONTROL_RTSCTS_IN));
-	}
-
-	/**
-	 * Checks whether the flowControl is read correctly,
-	 * {@link FlowControl#FLOWCONTROL_RTSCTS_IN_OUT}.
-	 */
-	@Test
-	public void read_flowControlRTSCTSInOut() throws IOException {
-		cmd = new FlowControlCmd(buffer(3).toDataInput());
-
-		assertThat(cmd.getFlowControl(), is(FLOWCONTROL_RTSCTS_IN_OUT));
-	}
-
-	/**
-	 * Checks whether the flowControl is read correctly, {@link FlowControl#FLOWCONTROL_XONXOFF_IN}.
-	 */
-	@Test
-	public void read_flowControlXonXoffIn() throws IOException {
-		cmd = new FlowControlCmd(buffer(15).toDataInput());
-
-		assertThat(cmd.getFlowControl(), is(FLOWCONTROL_XONXOFF_IN));
-	}
-
-	/**
-	 * Checks whether the flowControl is read correctly,
-	 * {@link FlowControl#FLOWCONTROL_XONXOFF_IN_OUT}.
-	 */
-	@Test
-	public void read_flowControlXonXoffInOut() throws IOException {
-		cmd = new FlowControlCmd(buffer(2).toDataInput());
-
-		assertThat(cmd.getFlowControl(), is(FLOWCONTROL_XONXOFF_IN_OUT));
-	}
-
-	/**
-	 * Checks whether the encoded message is correct, {@link FlowControl#FLOWCONTROL_NONE}.
-	 */
-	@Test
-	public void write_flowControlNone() throws IOException {
-		new FlowControlCmd(FLOWCONTROL_NONE).write(output);
-
-		verify(output).writeByte(1);
-	}
-
-	/**
-	 * Checks whether the encoded message is correct, {@link FlowControl#FLOWCONTROL_RTSCTS_IN}.
-	 */
-	@Test
-	public void write_flowControlRTSCTSIn() throws IOException {
-		new FlowControlCmd(FLOWCONTROL_RTSCTS_IN).write(output);
-
-		verify(output).writeByte(16);
-	}
-
-	/**
-	 * Checks whether the encoded message is correct, {@link FlowControl#FLOWCONTROL_RTSCTS_IN_OUT}.
-	 */
-	@Test
-	public void write_flowControlRTSCTSInOut() throws IOException {
-		new FlowControlCmd(FLOWCONTROL_RTSCTS_IN_OUT).write(output);
-
-		verify(output).writeByte(3);
-	}
-
-	/**
-	 * Checks whether the encoded message is correct, {@link FlowControl#FLOWCONTROL_XONXOFF_IN}.
-	 */
-	@Test
-	public void write_flowControlXonXoffIn() throws IOException {
-		new FlowControlCmd(FLOWCONTROL_XONXOFF_IN).write(output);
-
-		verify(output).writeByte(15);
-	}
-
-	/**
-	 * Checks whether the encoded message is correct, {@link FlowControl#FLOWCONTROL_XONXOFF_IN_OUT}
-	 * .
-	 */
-	@Test
-	public void write_flowControlXonXoffInOut() throws IOException {
-		new FlowControlCmd(FLOWCONTROL_XONXOFF_IN_OUT).write(output);
-
-		verify(output).writeByte(2);
-	}
-
-	/**
-	 * When the dataBits is invalid, an {@link IOException} must be thrown.
-	 */
-	@Test
-	public void read_invalidDataBits() throws IOException {
-		exception.expect(IOException.class);
-		exception.expectMessage("Unexpected flowControl value: -3");
-
-		cmd = new FlowControlCmd(buffer(-3).toDataInput());
-	}
-
-	/**
-	 * When the flowControl is invalid, an {@link IOException} should be thrown.
-	 */
-	@Test
-	public void write_invalidFlowControl() throws IOException {
-		exception.expect(IOException.class);
-		exception.expectMessage("Unexpected flowControl value: -3");
-
-		cmd = new FlowControlCmd(buffer(-3).toDataInput());
-		cmd.write(output);
-	}
-	
-	/**
-	 * When the databits {@link #read(DataInput)} decoded value, has no corresponding
-	 * {@link FlowControl} value, should be return a <code>null</code> value.
-	 * 
-	 * @throws Exception
-	 */
-	@Test
-	public void getFlowControl_null() throws Exception {
-<<<<<<< HEAD
-		cmd = new FlowControlCmd(buffer(4).toDataInput());
-=======
-		cmd = new FlowControlCmd(buffer(10).toDataInput());
->>>>>>> b3cf40ac
-		cmd.write(output);
-		assertThat(cmd.getFlowControl(), is(nullValue()));
-	}
-	
-	/**
-	 * Checks whether the commands equal.
-	 * @throws Exception
-	 */
-	@Test
-	public void equalCommands() throws Exception {
-		FlowControlCmd cmd =   new FlowControlCmd(FLOWCONTROL_RTSCTS_IN);
-		FlowControlCmd cmd2 =   new FlowControlCmd(FLOWCONTROL_RTSCTS_IN);
-		assertThat(cmd.equals(cmd2),is(true));
-	}
-	/**
-	 * Checks whether the commands not equal.
-	 * @throws Exception
-	 */
-	@Test
-	public void notEqualCommands() throws Exception {
-		FlowControlCmd cmd =   new FlowControlCmd(FLOWCONTROL_NONE);
-		FlowControlCmd cmd2 =   new FlowControlCmd(FLOWCONTROL_RTSCTS_IN_OUT);
-		assertThat(cmd.equals(cmd2), is(false));
-	}
-	/**
-	 * Checks whether the String command is correct.
-	 */
-	@Test
-	public void commandToString() throws Exception {
-		FlowControlCmd cmd =   new FlowControlCmd(FLOWCONTROL_XONXOFF_IN_OUT);
-		assertThat(cmd.toString(), is("FlowControlCmd [flowControl=2]"));
-	}
-
-}
+/*
+ * Copyright Gemtec GmbH 2009-2013
+ *
+ * Erstellt am: 28.08.2013 10:52:14
+ * Erstellt von: Konrad Schulz
+ */
+package org.xidobi.rfc2217.internal.commands;
+
+import static org.hamcrest.Matchers.is;
+import static org.hamcrest.Matchers.nullValue;
+import static org.junit.Assert.assertThat;
+import static org.mockito.Mockito.verify;
+import static org.mockito.MockitoAnnotations.initMocks;
+import static org.xidobi.DataBits.DATABITS_5;
+import static org.xidobi.DataBits.DATABITS_6;
+import static org.xidobi.FlowControl.FLOWCONTROL_NONE;
+import static org.xidobi.FlowControl.FLOWCONTROL_RTSCTS_IN;
+import static org.xidobi.FlowControl.FLOWCONTROL_RTSCTS_IN_OUT;
+import static org.xidobi.FlowControl.FLOWCONTROL_RTSCTS_OUT;
+import static org.xidobi.FlowControl.FLOWCONTROL_XONXOFF_IN;
+import static org.xidobi.FlowControl.FLOWCONTROL_XONXOFF_IN_OUT;
+import static org.xidobi.FlowControl.FLOWCONTROL_XONXOFF_OUT;
+import static testtools.MessageBuilder.buffer;
+
+import java.io.DataOutput;
+import java.io.IOException;
+
+import org.junit.Before;
+import org.junit.Rule;
+import org.junit.Test;
+import org.junit.rules.ExpectedException;
+import org.mockito.Mock;
+import org.xidobi.DataBits;
+import org.xidobi.FlowControl;
+
+/**
+ * Tests the class {@link FlowControlCmd}.
+ * 
+ * @author Konrad Schulz
+ */
+@SuppressWarnings("javadoc")
+public class TestFlowControlCmd {
+
+	@Rule
+	public ExpectedException exception = ExpectedException.none();
+
+	private FlowControlCmd cmd;
+
+	@Mock
+	private DataOutput output;
+
+	@Before
+	public void setUp() throws IOException {
+		initMocks(this);
+	}
+
+	/**
+	 * When a <code>null</code> flowControl is supplied to the constructor, an
+	 * {@link IllegalArgumentException} must be thrown.
+	 */
+	@SuppressWarnings("unused")
+	@Test(expected = IllegalArgumentException.class)
+	public void new_withNull() {
+		new FlowControlCmd((FlowControl) null);
+	}
+
+	/**
+	 * When {@link FlowControl#FLOWCONTROL_RTSCTS_OUT} is supplied to the constructor, an
+	 * {@link IllegalArgumentException} must be thrown.
+	 */
+	@SuppressWarnings("unused")
+	@Test
+	public void new_with_RTSCTS_out() {
+		exception.expect(IllegalArgumentException.class);
+		exception.expectMessage("The parameter >flowControl< must not be FLOWCONTROL_RTSCTS_OUT, use FLOWCONTROL_RTSCTS_IN_OUT instead.");
+
+		new FlowControlCmd(FLOWCONTROL_RTSCTS_OUT);
+	}
+
+	/**
+	 * When {@link FlowControl#FLOWCONTROL_XONXOFF_OUT} is supplied to the constructor, an
+	 * {@link IllegalArgumentException} must be thrown.
+	 */
+	@SuppressWarnings("unused")
+	@Test
+	public void new_with_XONXOFF_out() {
+		exception.expect(IllegalArgumentException.class);
+		exception.expectMessage("The parameter >flowControl< must not be FLOWCONTROL_XONXOFF_OUT, use FLOWCONTROL_XONXOFF_IN_OUT instead.");
+
+		new FlowControlCmd(FLOWCONTROL_XONXOFF_OUT);
+	}
+
+	/**
+	 * Checks whether the flowControl is read correctly, {@link FlowControl#FLOWCONTROL_NONE}.
+	 */
+	@Test
+	public void read_flowControlNone() throws IOException {
+		cmd = new FlowControlCmd(buffer(1).toDataInput());
+
+		assertThat(cmd.getFlowControl(), is(FLOWCONTROL_NONE));
+	}
+
+	/**
+	 * Checks whether the flowControl is read correctly, {@link FlowControl#FLOWCONTROL_RTSCTS_IN}.
+	 */
+	@Test
+	public void read_flowControlRTSCTSIn() throws IOException {
+		cmd = new FlowControlCmd(buffer(16).toDataInput());
+
+		assertThat(cmd.getFlowControl(), is(FLOWCONTROL_RTSCTS_IN));
+	}
+
+	/**
+	 * Checks whether the flowControl is read correctly,
+	 * {@link FlowControl#FLOWCONTROL_RTSCTS_IN_OUT}.
+	 */
+	@Test
+	public void read_flowControlRTSCTSInOut() throws IOException {
+		cmd = new FlowControlCmd(buffer(3).toDataInput());
+
+		assertThat(cmd.getFlowControl(), is(FLOWCONTROL_RTSCTS_IN_OUT));
+	}
+
+	/**
+	 * Checks whether the flowControl is read correctly, {@link FlowControl#FLOWCONTROL_XONXOFF_IN}.
+	 */
+	@Test
+	public void read_flowControlXonXoffIn() throws IOException {
+		cmd = new FlowControlCmd(buffer(15).toDataInput());
+
+		assertThat(cmd.getFlowControl(), is(FLOWCONTROL_XONXOFF_IN));
+	}
+
+	/**
+	 * Checks whether the flowControl is read correctly,
+	 * {@link FlowControl#FLOWCONTROL_XONXOFF_IN_OUT}.
+	 */
+	@Test
+	public void read_flowControlXonXoffInOut() throws IOException {
+		cmd = new FlowControlCmd(buffer(2).toDataInput());
+
+		assertThat(cmd.getFlowControl(), is(FLOWCONTROL_XONXOFF_IN_OUT));
+	}
+
+	/**
+	 * Checks whether the encoded message is correct, {@link FlowControl#FLOWCONTROL_NONE}.
+	 */
+	@Test
+	public void write_flowControlNone() throws IOException {
+		new FlowControlCmd(FLOWCONTROL_NONE).write(output);
+
+		verify(output).writeByte(1);
+	}
+
+	/**
+	 * Checks whether the encoded message is correct, {@link FlowControl#FLOWCONTROL_RTSCTS_IN}.
+	 */
+	@Test
+	public void write_flowControlRTSCTSIn() throws IOException {
+		new FlowControlCmd(FLOWCONTROL_RTSCTS_IN).write(output);
+
+		verify(output).writeByte(16);
+	}
+
+	/**
+	 * Checks whether the encoded message is correct, {@link FlowControl#FLOWCONTROL_RTSCTS_IN_OUT}.
+	 */
+	@Test
+	public void write_flowControlRTSCTSInOut() throws IOException {
+		new FlowControlCmd(FLOWCONTROL_RTSCTS_IN_OUT).write(output);
+
+		verify(output).writeByte(3);
+	}
+
+	/**
+	 * Checks whether the encoded message is correct, {@link FlowControl#FLOWCONTROL_XONXOFF_IN}.
+	 */
+	@Test
+	public void write_flowControlXonXoffIn() throws IOException {
+		new FlowControlCmd(FLOWCONTROL_XONXOFF_IN).write(output);
+
+		verify(output).writeByte(15);
+	}
+
+	/**
+	 * Checks whether the encoded message is correct, {@link FlowControl#FLOWCONTROL_XONXOFF_IN_OUT}
+	 * .
+	 */
+	@Test
+	public void write_flowControlXonXoffInOut() throws IOException {
+		new FlowControlCmd(FLOWCONTROL_XONXOFF_IN_OUT).write(output);
+
+		verify(output).writeByte(2);
+	}
+
+	/**
+	 * When the dataBits is invalid, an {@link IOException} must be thrown.
+	 */
+	@Test
+	public void read_invalidDataBits() throws IOException {
+		exception.expect(IOException.class);
+		exception.expectMessage("Unexpected flowControl value: -3");
+
+		cmd = new FlowControlCmd(buffer(-3).toDataInput());
+	}
+
+	/**
+	 * When the flowControl is invalid, an {@link IOException} should be thrown.
+	 */
+	@Test
+	public void write_invalidFlowControl() throws IOException {
+		exception.expect(IOException.class);
+		exception.expectMessage("Unexpected flowControl value: -3");
+
+		cmd = new FlowControlCmd(buffer(-3).toDataInput());
+		cmd.write(output);
+	}
+
+	/**
+	 * When the databits {@link #read(DataInput)} decoded value, has no corresponding
+	 * {@link FlowControl} value, should be return a <code>null</code> value.
+	 * 
+	 * @throws Exception
+	 */
+	@Test
+	public void getFlowControl_null() throws Exception {
+		cmd = new FlowControlCmd(buffer(10).toDataInput());
+		cmd.write(output);
+		assertThat(cmd.getFlowControl(), is(nullValue()));
+	}
+	
+	/**
+	 * Checks whether the commands equal.
+	 * @throws Exception
+	 */
+	@Test
+	public void equalCommands() throws Exception {
+		FlowControlCmd cmd =   new FlowControlCmd(FLOWCONTROL_RTSCTS_IN);
+		FlowControlCmd cmd2 =   new FlowControlCmd(FLOWCONTROL_RTSCTS_IN);
+		assertThat(cmd.equals(cmd2),is(true));
+	}
+	/**
+	 * Checks whether the commands not equal.
+	 * @throws Exception
+	 */
+	@Test
+	public void notEqualCommands() throws Exception {
+		FlowControlCmd cmd =   new FlowControlCmd(FLOWCONTROL_NONE);
+		FlowControlCmd cmd2 =   new FlowControlCmd(FLOWCONTROL_RTSCTS_IN_OUT);
+		assertThat(cmd.equals(cmd2), is(false));
+	}
+	/**
+	 * Checks whether the String command is correct.
+	 */
+	@Test
+	public void commandToString() throws Exception {
+		FlowControlCmd cmd =   new FlowControlCmd(FLOWCONTROL_XONXOFF_IN_OUT);
+		assertThat(cmd.toString(), is("FlowControlCmd [flowControl=2]"));
+	}
+
+}